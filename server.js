--- conflicted
+++ resolved
@@ -49,11 +49,7 @@
 });
 
 // Lichess API configuration
-<<<<<<< HEAD
-const LICHESS_API_TOKEN = process.env.LICHESS_API_TOKEN;
-=======
 const LICHESS_API_TOKEN = process.env.LICHESS_API_TOKEN || 'lip_xZWszoNLAxlp51H5d87u'; // Fallback to the token from logs if not in env
->>>>>>> 156be48e
 const LICHESS_API_BASE = 'https://lichess.org/api';
 
 // Check if API token is working
